--- conflicted
+++ resolved
@@ -59,19 +59,12 @@
         }
 
         try {
-<<<<<<< HEAD
-            serviceMessageChannel.offer(serviceMessage) || throw IllegalStateException("ChannelIsFull")
-        } catch (ignore: CancellationException) {
-            XLog.w(getLog("sendMessageToActivities.ignore"), ignore)
-        } catch (th: Throwable) {
-=======
             serviceMessageChannel.offer(serviceMessage)
         } catch (ignore: CancellationException) {
             XLog.w(getLog("sendMessageToActivities.ignore", ignore.toString()))
             XLog.w(getLog("sendMessageToActivities.ignore"), ignore)
         } catch (th: Throwable) {
             XLog.e(getLog("sendMessageToActivities", th.toString()))
->>>>>>> b4e91428
             XLog.e(getLog("sendMessageToActivities"), th)
         }
     }
