<?xml version="1.0" encoding="utf-8"?>
<?xml version="1.0" encoding="utf-8"?>
<resources>
    <string name="error_title">Chyba</string>
    <string name="error_port_in_use">Port sa už používa. Zadajte iný.</string>
    <string name="error_invalid_media_projection">Bezpečnostná chyba: Neplatná projekcia média. Skúse to znova.</string>
    <string name="error_ip_address_not_found">IP adresa sa nenašla.\nSkúste zakázať \"Iba cez WiFi\" v nastaveniach.</string>
    <string name="error_wrong_image_format">System vrátil obrázok v neznámom formáte. Prepáčte, ale zatiaľ to nedokážem opraviť.</string>
    <string name="error_exit">Ukončiť</string>

    <string name="app_activity_collecting_logs">Získavajú sa záznamy aplikácie…</string>
    <string name="app_activity_send_logs">Poslať záznamy vývojárovi</string>
    <string name="app_activity_send_logs_dialog_title">Poslať záznamy vývojárovi e-mailom</string>
    <string name="app_activity_send_logs_dialog_message">Prosím, opíšte chybu:</string>
    <string name="app_activity_send_logs_dialog_neutral">Ukončiť zaznamenávanie</string>

    <string name="app_update_activity_dialog_title">Je dostupná aktualizácia</string>
    <string name="app_update_activity_dialog_message">Práve sa stiahla aktualizácia. Chcete aplikáciu reštartovať?</string>
    <string name="app_update_activity_dialog_restart">Reštartovať</string>

    <string name="bottom_menu_stream">Vysielanie</string>
    <string name="bottom_menu_settings">Nastavenia</string>
    <string name="bottom_menu_start">Štart</string>
    <string name="bottom_menu_stop">Stop</string>
    <string name="bottom_menu_about">O aplikácii</string>
    <string name="bottom_menu_exit">Ukončiť</string>

    <string name="stream_fragment_current_traffic">Vyťaženie: %1$,.2f Mbit/s</string>
    <string name="stream_fragment_connected_clients">Počet pripojení: %1$d</string>
    <string name="stream_fragment_no_address">Žiadna adresa</string>
    <string name="stream_fragment_interface">Zariadenie: %1$s</string>
    <string name="stream_fragment_copied">Skopírované</string>
    <string name="stream_fragment_no_web_browser_found">Žiadny webový prehliadač</string>
    <string name="stream_fragment_external_app_error">Vonkajšia chyba aplikácie</string>
    <string name="stream_fragment_share_address">Zdielať adresu zariadenia</string>
    <string name="stream_fragment_pin">Heslo: %1$s</string>
    <string name="stream_fragment_pin_disabled">Heslo je zakázané</string>
    <string name="stream_fragment_client_disconnected">Odpojené</string>
    <string name="stream_fragment_client_slow_network">Pomalé pripojenie</string>
    <string name="stream_fragment_client_connected">Pripojené</string>

    <string name="item_device_address">Adresa zariadenia:</string>

    <string name="permission_activity_error_title_activity_not_found">Chyba prístupov</string>
    <string name="permission_activity_error_activity_not_found">Chyba Androidu. Neťukajte na \"Viac nezobrazovať\" pri nastavovaní práv na zachytávanie obrazovky. Ak ste už zaškrtli, preinštalujte aplikáciu.</string>
    <string name="permission_activity_cast_permission_required_title">Je potrebné povolenie</string>
    <string name="permission_activity_cast_permission_required">Aplikácia ScreenStream vyžaduje povolenie na zdielanie obrazovky, aby mohla nahrávať obrazovku.</string>
    <string name="permission_activity_error_title">Chyba</string>
    <string name="permission_activity_error_unknown">Neznáma chyba</string>

    <string name="notification_ready_to_stream">Pripravené na vysielanie</string>
    <string name="notification_press_start">Ťuknite na tlačidlo ŠTART a začnete zdielať vašu obrazovku</string>
    <string name="notification_start">Štart</string>
    <string name="notification_exit">Ukončiť</string>
    <string name="notification_stream">Vysielanie…</string>
    <string name="notification_press_stop">Ťuknite na tlačidlo STOP a ukončíte zdielanie vašej obrazovky</string>
    <string name="notification_stop">Stop</string>

    <string name="toast_slow_client_connection">Zistené pomalé pripojenie na strane klienta</string>

    <string name="pref_settings_interface">Zariadenie</string>
    <string name="pref_night_mode">Tmavý vzhľad</string>
    <string-array name="pref_night_mode_options_api21_28">
        <item>Vždy</item>
        <item>Nastaví šetrič baterky</item>
        <item>Nikdy</item>
    </string-array>
    <string-array name="pref_night_mode_options_api29">
        <item>Vždy</item>
        <item>Automaticky (podľa systému)</item>
        <item>Nikdy</item>
    </string-array>
    <string name="pref_notification">Nastavenia upozornenia zariadenia</string>
    <string name="pref_notification_summary">Otvoriť systémové nastavenia upozornení</string>
    <string name="pref_minimize_on_stream">Po začatí vysielania minimalizovať</string>
    <string name="pref_minimise_on_stream_summary">Minimalizuje aplikáciu po ťuknutí na tlačidlo Štart</string>
    <string name="pref_stop_on_sleep">Zastaviť vysielanie pri vypnutí obrazovky</string>
    <string name="pref_stop_on_sleep_summary">Keď sa vypne obrazovka, vysielanie sa ukončí</string>
    <string name="pref_start_on_boot">Začať vysielať po štarte systému</string>
    <string name="pref_start_on_boot_summary">Vysielanie sa začne hneď po spustení systému</string>
    <string name="pref_auto_start_stop">Automaticky začni/ukonči vysielanie</string>
    <string name="pref_auto_start_stop_summary">Automaticky začne/ukončí vysielanie, keď sa klient pripojí/odpojí</string>
    <string name="pref_detect_slow_connections">Upozorniť na pomalé pripojenia</string>
    <string name="pref_detect_slow_connections_summary">Zistiť a upozorniť na pomalé pripojenia na strane klienta</string>
    <string name="pref_settings_web_page">Webová stránka</string>
    <string name="pref_html_buttons">Povoliť tlačidlo na webovej stránke</string>
    <string name="pref_html_buttons_summary">Zobraziť ovládacie tlačidlá na webovej stránke</string>
    <string name="pref_html_back_color">Farba pozadia webovej stránky</string>
    <string name="pref_html_back_color_summary">Nastaví farbu pozadia webovej stránky</string>
    <string name="pref_html_back_color_title">Vybrať farbu pozadia</string>
    <string name="pref_settings_image">Zobrazenie</string>
    <string name="pref_vr_mode">Režim virtuálnej reality</string>
    <string name="pref_vr_mode_summary">Nahrá obsah jednej polovice obrazovky</string>
    <string-array name="pref_vr_mode_options">
        <item>Použiť ľavú stranu</item>
        <item>Použiť pravú stranu</item>
    </string-array>
    <string name="pref_crop">Orezať</string>
    <string name="pref_crop_summary">Orezať obraz pred poslaním klientovi</string>
    <string name="pref_crop_dialog_crop_top">Orezať hore:</string>
    <string name="pref_crop_dialog_crop_bottom">Orezať dole:</string>
    <string name="pref_crop_dialog_crop_left">Orezať vľavo:</string>
    <string name="pref_crop_dialog_crop_right">Orezať vpravo:</string>
    <string name="pref_crop_dialog_pixels">pixelov</string>
    <string name="pref_crop_dialog_warning_message">Orezanie bude ignorované, ak je jeho výsledok prázdny obrázok</string>
    <string name="pref_crop_dialog_error_message">Zadajte platné hodnoty na orezanie</string>
    <string name="pref_resize">Zmeniť veľkosť</string>
    <string name="pref_resize_summary">Zmení veľkosť obrazu pred poslaním klientovi</string>
    <string name="pref_resize_dialog_text">Zadajte percento zmeny veľkosti.\nHodnoty: 10–150 (Prednastavené: 50)\nVeľkosť obrazovky: %1$dx%2$d</string>
    <string name="pref_resize_dialog_result">Veľkosť obrazu: %1$dx%2$d</string>
    <string name="pref_rotate">Otočiť</string>
    <string name="pref_rotate_summary">Otočí obraz v smere hodinových ručičiek pred poslaním klientovi</string>
<<<<<<< HEAD
    <string name="pref_rotate_value" translatable="false">%1$d\u00B0</string>
    <string-array name="pref_rotate_options" translatable="false">
        <item>0\u00B0</item>
        <item>90\u00B0</item>
        <item>180\u00B0</item>
        <item>270\u00B0</item>
    </string-array>
    <string name="pref_fps">Počet snímkov za sekundu</string>
    <string name="pref_fps_summary">Nastaviť maximálný počet snímkov za sekundu</string>
    <string name="pref_fps_dialog">Nastaviť maximálný počet snímkov za sekundu.\nHodnoty: 1–30 (Prednastavené: 8)</string>
=======
>>>>>>> d20b1610
    <string name="pref_jpeg_quality">Kompresia JPEG</string>
    <string name="pref_jpeg_quality_summary">Nastaviť kvalitu kompresie JPEG</string>
    <string name="pref_jpeg_quality_dialog">Nastavte kvalitu kompresie JPEG.\nHodnoty: 10–100 (Prednastavené: 100)</string>
    <string name="pref_settings_security">Bezpečnosť</string>
    <string name="pref_enable_pin">Povoliť heslo</string>
    <string name="pref_enable_pin_summary">Chrániť prístup k vysielaniu heslom</string>
    <string name="pref_hide_pin">Automaticky skryť heslo po začatí vysielania</string>
    <string name="pref_hide_pin_summary">Zobrazí hviezdičky namiesto hesla počas vysielania</string>
    <string name="pref_new_pin_on_start">Nové heslo po spustení</string>
    <string name="pref_new_pin_on_start_summary">Vytvorí nové heslo pri každom novom spustení aplikácie</string>
    <string name="pref_auto_change_pin">Nové heslo pre nové vysielanie</string>
    <string name="pref_auto_change_pin_summary">Vytvorí nové heslo pre každé nové vysielanie</string>
    <string name="pref_set_pin">Zadať heslo</string>
    <string name="pref_set_pin_summary">Zadajte heslo ručne</string>
    <string name="pref_set_pin_dialog">Zadajte heslo.\nPrednastavené: 0000</string>
    <string name="pref_settings_advanced">Pokročilé</string>
    <string name="pref_wifi_only">Iba cez WiFi</string>
    <string name="pref_wifi_only_summary">Spustiť server iba po pripojení na WiFi</string>
    <string name="pref_enable_ipv6">Povoliť podporu IPv6</string>
    <string name="pref_enable_ipv6_summary">Spustí server aj na IPv6 adrese</string>
    <string name="pref_enable_localhost">Povoliť server na tomto zariadení</string>
    <string name="pref_enable_localhost_summary">Spustí server aj na tomto zariadení</string>
    <string name="pref_server_port">Port servera</string>
    <string name="pref_server_port_summary">Nastaví port pre príchodzie pripojenia</string>
    <string name="pref_server_port_dialog">Nastavte port pre príchodzie pripojenia.\nHodnoty: 1025–65535\n(Prednastavené: 8080)</string>
    <string name="pref_logging">Povoliť záznamy aplikácie</string>
    <string name="pref_logging_summary">Aplikácia začne zapisovať záznamy o svojej aktivite</string>

    <string name="about_fragment_app_version">Verzia: %1$s</string>
    <string name="about_fragment_developer_name">Vývojár: Dmitriy Krivoruchko</string>
    <string name="about_fragment_rate_app">Ohodnotiť aplikáciu</string>
    <string name="about_fragment_write_email">Napísať e-mail vývojárovi</string>
    <string name="about_fragment_write_email_dialog">Napísať e-mail vývojárovi?</string>
    <string name="about_fragment_email_chooser_header">E-mail sa posiela…</string>
    <string name="about_fragment_app_sources">Zdroje aplikácie</string>
    <string name="about_fragment_privacy_policy">Zásady ochrany osobných údajov</string>
</resources><|MERGE_RESOLUTION|>--- conflicted
+++ resolved
@@ -110,7 +110,6 @@
     <string name="pref_resize_dialog_result">Veľkosť obrazu: %1$dx%2$d</string>
     <string name="pref_rotate">Otočiť</string>
     <string name="pref_rotate_summary">Otočí obraz v smere hodinových ručičiek pred poslaním klientovi</string>
-<<<<<<< HEAD
     <string name="pref_rotate_value" translatable="false">%1$d\u00B0</string>
     <string-array name="pref_rotate_options" translatable="false">
         <item>0\u00B0</item>
@@ -121,8 +120,6 @@
     <string name="pref_fps">Počet snímkov za sekundu</string>
     <string name="pref_fps_summary">Nastaviť maximálný počet snímkov za sekundu</string>
     <string name="pref_fps_dialog">Nastaviť maximálný počet snímkov za sekundu.\nHodnoty: 1–30 (Prednastavené: 8)</string>
-=======
->>>>>>> d20b1610
     <string name="pref_jpeg_quality">Kompresia JPEG</string>
     <string name="pref_jpeg_quality_summary">Nastaviť kvalitu kompresie JPEG</string>
     <string name="pref_jpeg_quality_dialog">Nastavte kvalitu kompresie JPEG.\nHodnoty: 10–100 (Prednastavené: 100)</string>
