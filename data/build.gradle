apply plugin: "com.android.library"
apply plugin: "kotlin-android"
apply plugin: "kotlin-android-extensions"

android {
    compileSdkVersion(29)
    buildToolsVersion("29.0.3")

    defaultConfig {
        minSdkVersion(21)
        targetSdkVersion(29)
<<<<<<< HEAD
        versionCode = 30406
        versionName = "3.4.6"
=======
        versionCode = 30407
        versionName = "3.4.7"
>>>>>>> b4e91428
    }

    buildTypes {
        getByName("debug") {
            proguardFiles(getDefaultProguardFile("proguard-android-optimize.txt"), "proguard-rules.pro")
        }
        getByName("release") {
            proguardFiles(getDefaultProguardFile("proguard-android-optimize.txt"), "proguard-rules.pro")
        }
    }

    compileOptions {
        sourceCompatibility = JavaVersion.VERSION_1_8
        targetCompatibility = JavaVersion.VERSION_1_8
    }

    kotlinOptions.jvmTarget = "1.8"

    sourceSets {
        main.java.srcDirs += 'src/main/kotlin'
    }
}

dependencies {
    implementation("org.jetbrains.kotlin:kotlin-stdlib-jdk8:1.3.72")
    implementation("org.jetbrains.kotlin:kotlin-android-extensions-runtime:1.3.72")
    implementation("org.jetbrains.kotlinx:kotlinx-coroutines-core:1.3.5")

    implementation("androidx.core:core:1.2.0")
    implementation("androidx.arch.core:core-common:2.1.0")
    implementation("androidx.collection:collection:1.1.0")
    implementation("androidx.lifecycle:lifecycle-common-java8:2.2.0")
    implementation("androidx.lifecycle:lifecycle-runtime:2.2.0")

    implementation("io.ktor:ktor-server-netty:1.3.2")
//    implementation("io.ktor:ktor-server-cio:1.3.2")

    implementation("com.google.zxing:core:3.3.3")
    implementation("com.github.iamironz:binaryprefs:1.0.1")
    implementation("com.elvishew:xlog:1.6.1")
}<|MERGE_RESOLUTION|>--- conflicted
+++ resolved
@@ -9,13 +9,8 @@
     defaultConfig {
         minSdkVersion(21)
         targetSdkVersion(29)
-<<<<<<< HEAD
-        versionCode = 30406
-        versionName = "3.4.6"
-=======
         versionCode = 30407
         versionName = "3.4.7"
->>>>>>> b4e91428
     }
 
     buildTypes {
