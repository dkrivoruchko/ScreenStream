--- conflicted
+++ resolved
@@ -7,10 +7,7 @@
 import info.dvkr.screenstream.data.model.TrafficPoint
 import info.dvkr.screenstream.data.other.getLog
 import kotlinx.coroutines.*
-<<<<<<< HEAD
-=======
 import kotlinx.coroutines.channels.ClosedSendChannelException
->>>>>>> b4e91428
 import kotlinx.coroutines.channels.actor
 import java.util.*
 
@@ -68,10 +65,7 @@
 
         for (event in this) {
             try {
-<<<<<<< HEAD
-=======
                 ensureActive()
->>>>>>> b4e91428
                 when (event) {
                     is StatisticEvent.Connected ->
                         clientsMap[event.id] = StatisticClient(event.id, event.clientAddressAndPort)
@@ -105,15 +99,10 @@
                     is StatisticEvent.ClearClients -> clientsMap.clear()
                 }
             } catch (ignore: CancellationException) {
-<<<<<<< HEAD
-                XLog.w(this@ClientStatistic.getLog("actor.catch"), ignore)
-            } catch (throwable: Throwable) {
-=======
                 XLog.w(this@ClientStatistic.getLog("actor.ignore", ignore.toString()))
                 XLog.w(this@ClientStatistic.getLog("actor.ignore"), ignore)
             } catch (throwable: Throwable) {
                 XLog.e(this@ClientStatistic.getLog("actor.catch", throwable.toString()))
->>>>>>> b4e91428
                 XLog.e(this@ClientStatistic.getLog("actor.catch"), throwable)
                 onError(FatalError.CoroutineException)
             }
@@ -141,11 +130,6 @@
         }
 
         try {
-<<<<<<< HEAD
-            statisticEventChannel.offer(event) || throw IllegalStateException("ChannelIsFull")
-        } catch (ignore: CancellationException) {
-            XLog.w(getLog("sendEvent.ignore"), ignore)
-=======
             statisticEventChannel.offer(event) //|| throw IllegalStateException("ChannelIsFull")
         } catch (ignore: CancellationException) {
             XLog.w(getLog("sendEvent.ignore", ignore.toString()))
@@ -153,7 +137,6 @@
         } catch (closedChannel: ClosedSendChannelException) {
             XLog.w(getLog("sendEvent.closedChannel", closedChannel.toString()))
             XLog.w(getLog("sendEvent.closedChannel"), closedChannel)
->>>>>>> b4e91428
         } catch (th: Throwable) {
             XLog.e(getLog("sendEvent", th.toString()))
             XLog.e(getLog("sendEvent"), th)
