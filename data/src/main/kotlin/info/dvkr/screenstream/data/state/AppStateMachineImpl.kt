--- conflicted
+++ resolved
@@ -20,10 +20,7 @@
 import info.dvkr.screenstream.data.state.helper.MediaProjectionHelper
 import info.dvkr.screenstream.data.state.helper.NetworkHelper
 import kotlinx.coroutines.*
-<<<<<<< HEAD
-=======
 import kotlinx.coroutines.channels.ClosedSendChannelException
->>>>>>> b4e91428
 import kotlinx.coroutines.channels.ConflatedBroadcastChannel
 import kotlinx.coroutines.channels.actor
 
@@ -108,15 +105,11 @@
             try {
                 eventChannel.offer(event) || throw IllegalStateException("ChannelIsFull")
             } catch (ignore: CancellationException) {
-<<<<<<< HEAD
-                XLog.w(getLog("sendEvent.ignore"), ignore)
-=======
                 XLog.w(getLog("sendEvent.ignore", ignore.toString()))
                 XLog.w(getLog("sendEvent.ignore"), ignore)
             } catch (closedChannel: ClosedSendChannelException) {
                 XLog.w(getLog("sendEvent.closedChannel", closedChannel.toString()))
                 XLog.w(getLog("sendEvent.closedChannel"), closedChannel)
->>>>>>> b4e91428
             } catch (th: Throwable) {
                 XLog.e(getLog("sendEvent", th.toString()))
                 XLog.e(getLog("sendEvent"), th)
@@ -165,15 +158,10 @@
                     XLog.i(this@AppStateMachineImpl.getLog("actor", "New state:${streamState.state}"))
                 }
             } catch (ignore: CancellationException) {
-<<<<<<< HEAD
-                XLog.w(this@AppStateMachineImpl.getLog("actor.catch"), ignore)
-            } catch (throwable: Throwable) {
-=======
                 XLog.w(this@AppStateMachineImpl.getLog("actor.ignore", ignore.toString()))
                 XLog.w(this@AppStateMachineImpl.getLog("actor.ignore"), ignore)
             } catch (throwable: Throwable) {
                 XLog.e(this@AppStateMachineImpl.getLog("actor.catch", throwable.toString()))
->>>>>>> b4e91428
                 XLog.e(this@AppStateMachineImpl.getLog("actor.catch"), throwable)
                 streamState = componentError(streamState, FatalError.CoroutineException)
                 onEffect(streamState.toPublicState())
