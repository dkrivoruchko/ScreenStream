--- conflicted
+++ resolved
@@ -6,11 +6,7 @@
 
     dependencies {
         classpath("com.android.tools.build:gradle:4.0.0-beta04")
-<<<<<<< HEAD
-        classpath("org.jetbrains.kotlin:kotlin-gradle-plugin:1.3.71")
-=======
         classpath("org.jetbrains.kotlin:kotlin-gradle-plugin:1.3.72")
->>>>>>> b4e91428
         classpath("com.google.gms:google-services:4.3.3")
         classpath("com.getkeepsafe.dexcount:dexcount-gradle-plugin:1.0.2")
         classpath("com.google.firebase:firebase-crashlytics-gradle:2.0.0-beta04")
